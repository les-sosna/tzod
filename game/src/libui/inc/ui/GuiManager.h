#pragma once
#include "Pointers.h"
#include <math/MyMath.h>
#include <list>
#include <memory>
#include <unordered_map>

class DrawingContext;
class TextureManager;

namespace UI
{

class Window;
class LayoutManager;
enum class Key;
struct IInput;
struct IClipboard;

struct IWindowFactory
{
    virtual std::shared_ptr<Window> Create(LayoutManager &manager) = 0;
};

enum class Msg
{
    KEYUP,
    KEYDOWN,
    PointerDown,
    PointerMove,
    PointerUp,
    PointerCancel,
	MOUSEWHEEL,
    TAP,
};

class LayoutManager
{
public:
	LayoutManager(IInput &input, IClipboard &clipboard, TextureManager &texman, IWindowFactory &&desktopFactory);
	~LayoutManager();

	void TimeStep(float dt);
	void Render(DrawingContext &dc) const;

	bool ProcessPointer(float x, float y, float z, Msg msg, int button, PointerType pointerType, unsigned int pointerID);
	bool ProcessKeys(Msg msg, UI::Key key);
	bool ProcessText(int c);

	IClipboard &GetClipboard() const { return _clipboard; }
	IInput& GetInput() const { return _input; }
	TextureManager& GetTextureManager() const { return _texman; }
	Window* GetDesktop() const;

	std::shared_ptr<Window> GetCapture(unsigned int pointerID) const;
	void SetCapture(unsigned int pointerID, std::shared_ptr<Window> wnd);
	bool HasCapturedPointers(Window* wnd) const;

	bool SetFocusWnd(const std::shared_ptr<Window> &wnd);  // always resets previous focus
	std::shared_ptr<Window> GetFocusWnd() const;
//	bool ResetFocus(Window* wnd);   // remove focus from wnd or any of its children

	bool IsMainWindowActive() const { return _isAppActive; }

private:
<<<<<<< HEAD
	friend class Window;
	void ResetWindow(Window* wnd);
    std::list<Window*>::iterator TimeStepRegister(Window* wnd);
	void TimeStepUnregister(std::list<Window*>::iterator it);

	bool ProcessPointerInternal(Window* wnd, float x, float y, float z, Msg msg, int buttons, PointerType pointerType, unsigned int pointerID, bool topMostPass, bool insideTopMost = false);

	IInput &_input;
	IClipboard &_clipboard;
    TextureManager &_texman;
    std::list<Window*> _timestep;
    std::list<Window*>::iterator _tsCurrent;
    bool _tsDeleteCurrent;
    
    struct PointerCapture
    {
        unsigned int captureCount = 0;
        WindowWeakPtr captureWnd;
    };
    
    std::unordered_map<unsigned int, PointerCapture> _pointerCaptures;

=======
	friend class UI::Window;
	void AddTopMost(std::shared_ptr<Window> wnd, bool add);
	void ResetWindow(Window &wnd);
	std::list<Window*>::iterator TimeStepRegister(Window* wnd);
	void TimeStepUnregister(std::list<Window*>::iterator it);

	bool ProcessPointerInternal(std::shared_ptr<Window> wnd, float x, float y, float z, Msg msg, int buttons, PointerType pointerType, unsigned int pointerID);

	IInput &_input;
	IClipboard &_clipboard;
	TextureManager &_texman;
	std::list<Window*> _topmost;
	std::list<Window*> _timestep;
	std::list<Window*>::iterator _tsCurrent;
	bool _tsDeleteCurrent;
	
	struct PointerCapture
	{
		unsigned int captureCount = 0;
		std::weak_ptr<Window> captureWnd;
	};

	std::unordered_map<unsigned int, PointerCapture> _pointerCaptures;
>>>>>>> 4209b01d

	unsigned int _captureCountSystem;

	std::weak_ptr<Window> _focusWnd;
	std::weak_ptr<Window> _hotTrackWnd;

	std::shared_ptr<Window> _desktop;

	bool _isAppActive;
#ifndef NDEBUG
	bool _dbgFocusIsChanging;
	std::unordered_map<unsigned int, vec2d> _lastPointerLocation;
#endif
};

} // namespace UI<|MERGE_RESOLUTION|>--- conflicted
+++ resolved
@@ -63,42 +63,16 @@
 	bool IsMainWindowActive() const { return _isAppActive; }
 
 private:
-<<<<<<< HEAD
 	friend class Window;
-	void ResetWindow(Window* wnd);
-    std::list<Window*>::iterator TimeStepRegister(Window* wnd);
-	void TimeStepUnregister(std::list<Window*>::iterator it);
-
-	bool ProcessPointerInternal(Window* wnd, float x, float y, float z, Msg msg, int buttons, PointerType pointerType, unsigned int pointerID, bool topMostPass, bool insideTopMost = false);
-
-	IInput &_input;
-	IClipboard &_clipboard;
-    TextureManager &_texman;
-    std::list<Window*> _timestep;
-    std::list<Window*>::iterator _tsCurrent;
-    bool _tsDeleteCurrent;
-    
-    struct PointerCapture
-    {
-        unsigned int captureCount = 0;
-        WindowWeakPtr captureWnd;
-    };
-    
-    std::unordered_map<unsigned int, PointerCapture> _pointerCaptures;
-
-=======
-	friend class UI::Window;
-	void AddTopMost(std::shared_ptr<Window> wnd, bool add);
 	void ResetWindow(Window &wnd);
 	std::list<Window*>::iterator TimeStepRegister(Window* wnd);
 	void TimeStepUnregister(std::list<Window*>::iterator it);
 
-	bool ProcessPointerInternal(std::shared_ptr<Window> wnd, float x, float y, float z, Msg msg, int buttons, PointerType pointerType, unsigned int pointerID);
+	bool ProcessPointerInternal(std::shared_ptr<Window> wnd, float x, float y, float z, Msg msg, int buttons, PointerType pointerType, unsigned int pointerID, bool topMostPass, bool insideTopMost = false);
 
 	IInput &_input;
 	IClipboard &_clipboard;
 	TextureManager &_texman;
-	std::list<Window*> _topmost;
 	std::list<Window*> _timestep;
 	std::list<Window*>::iterator _tsCurrent;
 	bool _tsDeleteCurrent;
@@ -110,7 +84,6 @@
 	};
 
 	std::unordered_map<unsigned int, PointerCapture> _pointerCaptures;
->>>>>>> 4209b01d
 
 	unsigned int _captureCountSystem;
 
