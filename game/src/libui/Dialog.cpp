#include "inc/ui/Dialog.h"
#include "inc/ui/GuiManager.h"
#include "inc/ui/Keys.h"

using namespace UI;

Dialog::Dialog(LayoutManager &manager, float width, float height, bool modal)
  : Window(manager)
  , _mouseX(0)
  , _mouseY(0)
  , _easyMove(false)
{
	SetTexture("ui/window", false);
	Resize(width, height);
	SetDrawBorder(true);
	SetDrawBackground(true);
}

void Dialog::SetEasyMove(bool enable)
{
	_easyMove = enable;
}

void Dialog::Close(int result)
{
	if (OnClose(result))
	{
		if (eventClose)
			eventClose(result);
		GetParent()->UnlinkChild(shared_from_this());
	}
}


//
// capture mouse messages
//

bool Dialog::OnPointerDown(float x, float y, int button, PointerType pointerType, unsigned int pointerID)
{
	if( _easyMove && 1 == button && !GetManager().HasCapturedPointers(this) )
	{
		GetManager().SetCapture(pointerID, shared_from_this());
		_mouseX = x;
		_mouseY = y;
	}
	return true;
}
bool Dialog::OnPointerUp(float x, float y, int button, PointerType pointerType, unsigned int pointerID)
{
	if( 1 == button && GetManager().GetCapture(pointerID).get() == this )
	{
		GetManager().SetCapture(pointerID, nullptr);
	}
	return true;
}
bool Dialog::OnPointerMove(float x, float y, PointerType pointerType, unsigned int pointerID)
{
	if( this == GetManager().GetCapture(pointerID).get())
	{
		Move(GetX() + x - _mouseX, GetY() + y - _mouseY);
	}
	return true;
}
bool Dialog::OnMouseEnter(float x, float y)
{
	return true;
}
bool Dialog::OnMouseLeave()
{
	return true;
}

bool Dialog::OnKeyPressed(Key key)
{
	switch( key )
	{
	case Key::Up:
		if( GetManager().GetFocusWnd() && this != GetManager().GetFocusWnd().get() )
		{
			// try to pass focus to previous siblings
<<<<<<< HEAD
			Window *r = GetManager().GetFocusWnd()->GetPrevSibling();
			for( ; r; r = r->GetPrevSibling() )
			{
				if( r->GetVisibleCombined() && r->GetEnabledCombined() && GetManager().SetFocusWnd(r) ) break;
			}
=======
			//auto r = GetManager().GetFocusWnd()->GetPrevSibling();
			//for( ; r; r = r->GetPrevSibling() )
			//{
			//	if( r->GetVisibleCombined() && r->GetEnabled() && GetManager().SetFocusWnd(r) ) break;
			//}
>>>>>>> 4209b01d
		}
		break;
	case Key::Down:
		if( GetManager().GetFocusWnd() && this != GetManager().GetFocusWnd().get() )
		{
			// try to pass focus to next siblings
<<<<<<< HEAD
			Window *r = GetManager().GetFocusWnd()->GetNextSibling();
			for( ; r; r = r->GetNextSibling() )
			{
				if( r->GetVisibleCombined() && r->GetEnabledCombined() && GetManager().SetFocusWnd(r) ) break;
			}
		}
		break;
	case Key::Tab:
		if( GetManager().GetFocusWnd() && this != GetManager().GetFocusWnd() )
		{
			// try to pass focus to next siblings ...
			Window *r = GetManager().GetFocusWnd()->GetNextSibling();
			for( ; r; r = r->GetNextSibling() )
			{
				if( r->GetVisibleCombined() && r->GetEnabledCombined() && GetManager().SetFocusWnd(r) ) break;
			}
			if( r ) break;

			// ... and then start from first one
			r = GetFirstChild();
			for( ; r; r = r->GetNextSibling() )
			{
				if( r->GetVisibleCombined() && r->GetEnabledCombined() && GetManager().SetFocusWnd(r) ) break;
			}
		}
=======
			//auto r = GetManager().GetFocusWnd()->GetNextSibling();
			//for( ; r; r = r->GetNextSibling() )
			//{
			//	if( r->GetVisibleCombined() && r->GetEnabled() && GetManager().SetFocusWnd(r) ) break;
			//}
		}
		break;
	case Key::Tab:
		//if( GetManager().GetFocusWnd() && this != GetManager().GetFocusWnd().get() )
		//{
		//	// try to pass focus to next siblings ...
		//	auto r = GetManager().GetFocusWnd()->GetNextSibling();
		//	for( ; r; r = r->GetNextSibling() )
		//	{
		//		if( r->GetVisibleCombined() && r->GetEnabled() && GetManager().SetFocusWnd(r) ) break;
		//	}
		//	if( r ) break;

		//	// ... and then start from first one
		//	r = GetFirstChild();
		//	for( ; r; r = r->GetNextSibling() )
		//	{
		//		if( r->GetVisibleCombined() && r->GetEnabled() && GetManager().SetFocusWnd(r) ) break;
		//	}
		//}
>>>>>>> 4209b01d
		break;
	case Key::Enter:
	case Key::NumEnter:
		Close(_resultOK);
		break;
	case Key::Escape:
		Close(_resultCancel);
		break;
	default:
		return false;
	}
	return true;
}

bool Dialog::OnFocus(bool focus)
{
	return true;
}
<|MERGE_RESOLUTION|>--- conflicted
+++ resolved
@@ -79,56 +79,21 @@
 		if( GetManager().GetFocusWnd() && this != GetManager().GetFocusWnd().get() )
 		{
 			// try to pass focus to previous siblings
-<<<<<<< HEAD
-			Window *r = GetManager().GetFocusWnd()->GetPrevSibling();
-			for( ; r; r = r->GetPrevSibling() )
-			{
-				if( r->GetVisibleCombined() && r->GetEnabledCombined() && GetManager().SetFocusWnd(r) ) break;
-			}
-=======
 			//auto r = GetManager().GetFocusWnd()->GetPrevSibling();
 			//for( ; r; r = r->GetPrevSibling() )
 			//{
-			//	if( r->GetVisibleCombined() && r->GetEnabled() && GetManager().SetFocusWnd(r) ) break;
+			//	if( r->GetVisibleCombined() && r->GetEnabledCombined() && GetManager().SetFocusWnd(r) ) break;
 			//}
->>>>>>> 4209b01d
 		}
 		break;
 	case Key::Down:
 		if( GetManager().GetFocusWnd() && this != GetManager().GetFocusWnd().get() )
 		{
 			// try to pass focus to next siblings
-<<<<<<< HEAD
-			Window *r = GetManager().GetFocusWnd()->GetNextSibling();
-			for( ; r; r = r->GetNextSibling() )
-			{
-				if( r->GetVisibleCombined() && r->GetEnabledCombined() && GetManager().SetFocusWnd(r) ) break;
-			}
-		}
-		break;
-	case Key::Tab:
-		if( GetManager().GetFocusWnd() && this != GetManager().GetFocusWnd() )
-		{
-			// try to pass focus to next siblings ...
-			Window *r = GetManager().GetFocusWnd()->GetNextSibling();
-			for( ; r; r = r->GetNextSibling() )
-			{
-				if( r->GetVisibleCombined() && r->GetEnabledCombined() && GetManager().SetFocusWnd(r) ) break;
-			}
-			if( r ) break;
-
-			// ... and then start from first one
-			r = GetFirstChild();
-			for( ; r; r = r->GetNextSibling() )
-			{
-				if( r->GetVisibleCombined() && r->GetEnabledCombined() && GetManager().SetFocusWnd(r) ) break;
-			}
-		}
-=======
 			//auto r = GetManager().GetFocusWnd()->GetNextSibling();
 			//for( ; r; r = r->GetNextSibling() )
 			//{
-			//	if( r->GetVisibleCombined() && r->GetEnabled() && GetManager().SetFocusWnd(r) ) break;
+			//	if( r->GetVisibleCombined() && r->GetEnabledCombined() && GetManager().SetFocusWnd(r) ) break;
 			//}
 		}
 		break;
@@ -139,7 +104,7 @@
 		//	auto r = GetManager().GetFocusWnd()->GetNextSibling();
 		//	for( ; r; r = r->GetNextSibling() )
 		//	{
-		//		if( r->GetVisibleCombined() && r->GetEnabled() && GetManager().SetFocusWnd(r) ) break;
+		//		if( r->GetVisibleCombined() && r->GetEnabledCombined() && GetManager().SetFocusWnd(r) ) break;
 		//	}
 		//	if( r ) break;
 
@@ -147,10 +112,9 @@
 		//	r = GetFirstChild();
 		//	for( ; r; r = r->GetNextSibling() )
 		//	{
-		//		if( r->GetVisibleCombined() && r->GetEnabled() && GetManager().SetFocusWnd(r) ) break;
+		//		if( r->GetVisibleCombined() && r->GetEnabledCombined() && GetManager().SetFocusWnd(r) ) break;
 		//	}
 		//}
->>>>>>> 4209b01d
 		break;
 	case Key::Enter:
 	case Key::NumEnter:
