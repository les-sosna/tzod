--- conflicted
+++ resolved
@@ -27,10 +27,6 @@
 
 LayoutManager::~LayoutManager()
 {
-<<<<<<< HEAD
-	_desktop->Destroy();
-=======
->>>>>>> 4209b01d
 }
 
 std::shared_ptr<Window> LayoutManager::GetCapture(unsigned int pointerID) const
@@ -83,30 +79,7 @@
 	}
 }
 
-<<<<<<< HEAD
-bool LayoutManager::SetFocusWnd(Window* wnd)
-=======
-void LayoutManager::AddTopMost(std::shared_ptr<Window> wnd, bool add)
-{
-	if( add )
-	{
-		_topmost.push_back(wnd.get());
-	}
-	else
-	{
-		for( auto it = _topmost.begin(); _topmost.end() != it; ++it )
-		{
-			if( *it == wnd.get())
-			{
-				_topmost.erase(it);
-				break;
-			}
-		}
-	}
-}
-
 bool LayoutManager::SetFocusWnd(const std::shared_ptr<Window> &wnd)
->>>>>>> 4209b01d
 {
 	assert(!_dbgFocusIsChanging);
 	if( _focusWnd.lock() != wnd )
@@ -134,13 +107,8 @@
 		}
 
 		// set new focus
-<<<<<<< HEAD
-		_focusWnd.Set(focusAccepted ? wp.Get() : nullptr);
-		assert(!_focusWnd.Get() || _focusWnd->GetEnabledCombined() && _focusWnd->GetVisibleCombined());
-=======
 		_focusWnd = focusAccepted ? wnd : nullptr;
-		assert(_focusWnd.expired() || _focusWnd.lock()->GetEnabled() && _focusWnd.lock()->GetVisibleCombined());
->>>>>>> 4209b01d
+		assert(_focusWnd.expired() || _focusWnd.lock()->GetEnabledCombined() && _focusWnd.lock()->GetVisibleCombined());
 
 		// reset old focus
 		if( oldFocusWnd && oldFocusWnd != _focusWnd.lock() )
@@ -284,11 +252,7 @@
 	}
 }
 
-<<<<<<< HEAD
-bool LayoutManager::ProcessPointerInternal(Window* wnd, float x, float y, float z, Msg msg, int buttons, PointerType pointerType, unsigned int pointerID, bool topMostPass, bool insideTopMost)
-=======
-bool LayoutManager::ProcessPointerInternal(std::shared_ptr<Window> wnd, float x, float y, float z, Msg msg, int buttons, PointerType pointerType, unsigned int pointerID)
->>>>>>> 4209b01d
+bool LayoutManager::ProcessPointerInternal(std::shared_ptr<Window> wnd, float x, float y, float z, Msg msg, int buttons, PointerType pointerType, unsigned int pointerID, bool topMostPass, bool insideTopMost)
 {
     insideTopMost |= wnd->GetTopMost();
     
@@ -299,36 +263,15 @@
 
 	if( (pointerInside || !wnd->GetClipChildren()) && GetCapture(pointerID) != wnd )
 	{
-<<<<<<< HEAD
-        // route message to each child in reverse order until someone process it
-        for( Window *w = wnd->GetLastChild(); w; w = w->GetPrevSibling() )
-        {
-#ifndef NDEBUG
-            WindowWeakPtr wp(w);
-#endif
-            if( ProcessPointerInternal(w, x - w->GetX(), y - w->GetY(), z, msg, buttons, pointerType, pointerID, topMostPass, insideTopMost) )
-            {
-                return true;
-            }
-            assert(wp.Get());
-        }
-=======
-		// route message to each child until someone process it
-		if( bMouseInside || !wnd->GetClipChildren() )
-		{
-			for (auto it = wnd->_children.rbegin(); it != wnd->_children.rend(); ++it)
-			{
-				// do not dispatch messages to disabled or invisible window.
-				// topmost windows are processed separately
-				auto &w = *it;
-				if( w->GetEnabled() && w->GetVisibleCombined() && !w->GetTopMost() &&
-					ProcessPointerInternal(w, x - w->GetX(), y - w->GetY(), z, msg, buttons, pointerType, pointerID) )
-				{
-					return true;
-				}
-			}
-		}
->>>>>>> 4209b01d
+		// route message to each child in reverse order until someone process it
+		for (auto it = wnd->_children.rbegin(); it != wnd->_children.rend(); ++it)
+		{
+			auto &w = *it;
+			if( ProcessPointerInternal(w, x - w->GetX(), y - w->GetY(), z, msg, buttons, pointerType, pointerID, topMostPass, insideTopMost) )
+			{
+				return true;
+			}
+		}
 	}
 
 	if( insideTopMost == topMostPass && (pointerInside || GetCapture(pointerID) == wnd) )
@@ -357,11 +300,6 @@
 			default:
 				assert(false);
 		}
-<<<<<<< HEAD
-		// if window did not process the message, it should not destroy itself
-		assert(msgProcessed || wp.Get());
-=======
->>>>>>> 4209b01d
 
 		if( msgProcessed )
 		{
@@ -376,15 +314,9 @@
 
 			if( wnd != _hotTrackWnd.lock() )
 			{
-<<<<<<< HEAD
-				if( _hotTrackWnd.Get() )
-					_hotTrackWnd->OnMouseLeave(); // may destroy wnd
-				if( wp.Get() && wnd->GetVisibleCombined() && wnd->GetEnabledCombined() )
-=======
 				if( auto hotTrackWnd = _hotTrackWnd.lock() )
 					hotTrackWnd->OnMouseLeave();
-				if( wnd->GetVisibleCombined() && wnd->GetEnabled() )
->>>>>>> 4209b01d
+				if( wnd->GetVisibleCombined() && wnd->GetEnabledCombined() )
 				{
 					_hotTrackWnd = wnd;
 					wnd->OnMouseEnter(x, y);
@@ -419,35 +351,11 @@
 	}
 	else
 	{
-<<<<<<< HEAD
 		// handle all children of the desktop recursively; offer to topmost windows first
-		if( ProcessPointerInternal(_desktop.Get(), x, y, z, msg, button, pointerType, pointerID, true) ||
-            ProcessPointerInternal(_desktop.Get(), x, y, z, msg, button, pointerType, pointerID, false))
-=======
-		// first try to pass messages to one of topmost windows
-		for( auto it = _topmost.rbegin(); _topmost.rend() != it; ++it )
-		{
-			// do not dispatch messages to disabled or invisible window
-			if( (*it)->GetEnabled() && (*it)->GetVisibleCombined() )
-			{
-				// calculate absolute coordinates of the window
-				float x_ = _desktop->GetX();
-				float y_ = _desktop->GetY();
-				for( auto wnd = *it; _desktop.get() != wnd; wnd = wnd->GetParent() )
-				{
-					assert(wnd);
-					x_ += wnd->GetX();
-					y_ += wnd->GetY();
-				}
-				if( ProcessPointerInternal((*it)->shared_from_this(), x - x_, y - y_, z, msg, button, pointerType, pointerID) )
+		if( ProcessPointerInternal(_desktop, x, y, z, msg, button, pointerType, pointerID, true) ||
+            ProcessPointerInternal(_desktop, x, y, z, msg, button, pointerType, pointerID, false))
 					return true;
 			}
-		}
-		// then handle all children of the desktop recursively
-		if( ProcessPointerInternal(_desktop, x, y, z, msg, button, pointerType, pointerID) )
->>>>>>> 4209b01d
-			return true;
-	}
 	if( auto hotTrackWnd = _hotTrackWnd.lock() )
 	{
 		hotTrackWnd->OnMouseLeave();
@@ -490,9 +398,9 @@
 {
 	if( auto wnd = GetFocusWnd().get() )
 	{
-		while( wnd )
-		{
-			if( wnd->OnChar(c) )
+		while (wnd)
+		{
+			if (wnd->OnChar(c))
 			{
 				return true;
 			}
@@ -516,8 +424,8 @@
 	dc.PushTransform(vec2d(wnd.GetX(), wnd.GetY()));
 
     if (insideTopMost == topMostPass)
-        wnd.Draw(dc);
-    
+	wnd.Draw(dc);
+
     // topmost windows escape parents' clip
     bool clipChildren = wnd.GetClipChildren() && (!topMostPass || insideTopMost);
 
@@ -531,20 +439,8 @@
 		dc.PushClippingRect(clip);
 	}
 
-<<<<<<< HEAD
-	for (Window *w = wnd.GetFirstChild(); w; w = w->GetNextSibling())
+	for (auto &w: wnd.GetChildren())
         DrawWindowRecursive(*w, dc, topMostPass, wnd.GetTopMost() || insideTopMost);
-=======
-	// draw children recursive
-	for (auto &w: wnd.GetChildren())
-	{
-		// skip topmost windows; they are drawn separately
-		if (!w->GetTopMost() && w->GetVisible())
-		{
-			DrawWindowRecursive(*w, dc);
-		}
-	}
->>>>>>> 4209b01d
 
 	if (clipChildren)
 		dc.PopClippingRect();
@@ -556,35 +452,8 @@
 {
 	dc.SetMode(RM_INTERFACE);
 
-<<<<<<< HEAD
-    DrawWindowRecursive(*_desktop.Get(), dc, false, false);
-    DrawWindowRecursive(*_desktop.Get(), dc, true, false);
-=======
-	// draw desktop and all its children
-	if (_desktop->GetVisible())
-	{
-		DrawWindowRecursive(*_desktop, dc);
-	}
-
-	// draw top-most windows
-	for( const Window *w: _topmost )
-	{
-		if( w->GetVisibleCombined() )
-		{
-			float x = _desktop->GetX();
-			float y = _desktop->GetY();
-			for( auto wnd = w->GetParent(); _desktop.get() != wnd; wnd = wnd->GetParent() )
-			{
-				assert(wnd);
-				x += wnd->GetX();
-				y += wnd->GetY();
-			}
-			dc.PushTransform(vec2d(x, y));
-			DrawWindowRecursive(*w, dc);
-			dc.PopTransform();
-		}
-	}
->>>>>>> 4209b01d
+    DrawWindowRecursive(*_desktop, dc, false, false);
+    DrawWindowRecursive(*_desktop, dc, true, false);
 
 #ifndef NDEBUG
 	for (auto &id2pos: _lastPointerLocation)
