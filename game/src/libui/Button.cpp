#include "inc/ui/Button.h"
#include "inc/ui/GuiManager.h"
#include <video/TextureManager.h>
#include <video/DrawingContext.h>
#include <algorithm>

using namespace UI;

ButtonBase::ButtonBase(LayoutManager &manager)
  : Window(manager)
  , _state(stateNormal)
{
}

void ButtonBase::SetState(State s)
{
	if( _state != s )
	{
		_state = s;
		OnChangeState(s);
	}
}

bool ButtonBase::OnPointerMove(float x, float y, PointerType pointerType, unsigned int pointerID)
{
	if( GetManager().HasCapturedPointers(this) )
	{
		if (GetManager().GetCapture(pointerID).get() == this)
		{
			bool push = x < GetWidth() && y < GetHeight() && x > 0 && y > 0;
			SetState(push ? statePushed : stateNormal);
		}
	}
	else
	{
		SetState(stateHottrack);
	}
	if( eventMouseMove )
		eventMouseMove(x, y);
	return true;
}

bool ButtonBase::OnPointerDown(float x, float y, int button, PointerType pointerType, unsigned int pointerID)
{
	if( !GetManager().HasCapturedPointers(this) && 1 == button ) // primary button only
	{
		GetManager().SetCapture(pointerID, shared_from_this());
		SetState(statePushed);
		if( eventMouseDown )
			eventMouseDown(x, y);
	}
	return true;
}

bool ButtonBase::OnPointerUp(float x, float y, int button, PointerType pointerType, unsigned int pointerID)
{
	if( GetManager().GetCapture(pointerID).get() == this && 1 == button )
	{
		GetManager().SetCapture(pointerID, nullptr);
		bool click = (GetState() == statePushed);
		if( eventMouseUp )
			eventMouseUp(x, y);
		if( click )
		{
			OnClick();
			if( eventClick )
				eventClick();
			if( GetEnabled() )  // handler may disable this button
				SetState(stateHottrack);
		}
<<<<<<< HEAD
		if( click && wwp.Get() && GetEnabledCombined() )  // handler may disable this button
			SetState(stateHottrack);
=======
>>>>>>> 4209b01d
	}
	return true;
}

bool ButtonBase::OnMouseLeave()
{
	SetState(stateNormal);
	return true;
}

bool ButtonBase::OnTap(float x, float y)
{
    if( !GetManager().HasCapturedPointers(this))
    {
        OnClick();
        if( eventClick )
            eventClick();
    }
    return true;
}

void ButtonBase::OnClick()
{
}

void ButtonBase::OnChangeState(State state)
{
}

void ButtonBase::OnEnabledChange(bool enable, bool inherited)
{
	if( enable )
	{
		SetState(stateNormal);
	}
	else
	{
		SetState(stateDisabled);
	}
}


///////////////////////////////////////////////////////////////////////////////
// button class implementation

std::shared_ptr<Button> Button::Create(Window *parent, const std::string &text, float x, float y, float w, float h)
{
	auto res = std::make_shared<Button>(parent->GetManager());
	res->Move(x, y);
	res->SetText(text);
	if( w >= 0 && h >= 0 )
	{
		res->Resize(w, h);
	}

	parent->AddFront(res);

	return res;
}

Button::Button(LayoutManager &manager)
  : ButtonBase(manager)
  , _font((size_t)-1)
  , _icon((size_t)-1)
{
	SetTexture("ui/button", true);
	SetFont("font_default");
	OnChangeState(stateNormal);
}

void Button::SetFont(const char *fontName)
{
	_font = GetManager().GetTextureManager().FindSprite(fontName);
}

void Button::SetIcon(const char *spriteName)
{
	_icon = spriteName ? GetManager().GetTextureManager().FindSprite(spriteName) : (size_t)-1;
}

void Button::OnChangeState(State state)
{
	SetFrame(state);
}

void Button::Draw(DrawingContext &dc) const
{
	ButtonBase::Draw(dc);

	SpriteColor c = 0;

	switch( GetState() )
	{
	case statePushed:
		c = 0xffffffff;
		break;
	case stateHottrack:
		c = 0xffffffff;
		break;
	case stateNormal:
		c = 0xffffffff;
		break;
	case stateDisabled:
		c = 0xbbbbbbbb;
		break;
	default:
		assert(false);
	}

	if (_icon != -1)
	{
		float iconHeight = GetManager().GetTextureManager().GetFrameHeight(_icon, 0);
		float textHeight = GetManager().GetTextureManager().GetFrameHeight(_font, 0);

		float x = GetWidth() / 2;
		float y = (GetHeight() - iconHeight - textHeight) / 2 + iconHeight;

		dc.DrawSprite(_icon, 0, c, x, y - iconHeight/2, vec2d(1, 0));
		dc.DrawBitmapText(x, y, _font, c, GetText(), alignTextCT);
	}
	else
	{
		float x = GetWidth() / 2;
		float y = GetHeight() / 2;
		dc.DrawBitmapText(x, y, _font, c, GetText(), alignTextCC);
	}
}


///////////////////////////////////////////////////////////////////////////////
// TextButton

TextButton::TextButton(LayoutManager &manager)
  : ButtonBase(manager)
  , _fontTexture((size_t) -1)
  , _drawShadow(true)
{
	SetTexture(nullptr, false);
	OnChangeState(stateNormal);
}

void TextButton::AlignSizeToContent()
{
	if( -1 != _fontTexture )
	{
		float w = GetManager().GetTextureManager().GetFrameWidth(_fontTexture, 0);
		float h = GetManager().GetTextureManager().GetFrameHeight(_fontTexture, 0);
		Resize((w - 1) * (float) GetText().length(), h + 1);
	}
}

void TextButton::SetDrawShadow(bool drawShadow)
{
	_drawShadow = drawShadow;
}

bool TextButton::GetDrawShadow() const
{
	return _drawShadow;
}

void TextButton::SetFont(const char *fontName)
{
	_fontTexture = GetManager().GetTextureManager().FindSprite(fontName);
	AlignSizeToContent();
}

void TextButton::OnTextChange()
{
	AlignSizeToContent();
}

void TextButton::Draw(DrawingContext &dc) const
{
	ButtonBase::Draw(dc);

	// grep 'enum State'
	SpriteColor colors[] =
	{
		SpriteColor(0xffffffff), // normal
		SpriteColor(0xffccccff), // hottrack
		SpriteColor(0xffccccff), // pushed
		SpriteColor(0xAAAAAAAA), // disabled
	};
	if( _drawShadow && stateDisabled != GetState() )
	{
		dc.DrawBitmapText(1, 1, _fontTexture, 0xff000000, GetText());
	}
	dc.DrawBitmapText(0, 0, _fontTexture, colors[GetState()], GetText());
}

///////////////////////////////////////////////////////////////////////////////

ImageButton::ImageButton(LayoutManager &manager)
  : ButtonBase(manager)
{
}

void ImageButton::OnChangeState(State state)
{
	SetFrame(state);
}

///////////////////////////////////////////////////////////////////////////////

std::shared_ptr<CheckBox> CheckBox::Create(Window *parent, float x, float y, const std::string &text)
{
	auto res = std::make_shared<CheckBox>(parent->GetManager());
	res->Move(x, y);
	res->SetText(text);
	parent->AddFront(res);
	return res;
}

CheckBox::CheckBox(LayoutManager &manager)
  : ButtonBase(manager)
  , _fontTexture(GetManager().GetTextureManager().FindSprite("font_small"))
  , _boxTexture(GetManager().GetTextureManager().FindSprite("ui/checkbox"))
  , _drawShadow(true)
  , _isChecked(false)
{
	SetTexture(nullptr, false);
	AlignSizeToContent();
}

void CheckBox::AlignSizeToContent()
{
	const TextureManager &tm = GetManager().GetTextureManager();
	float th = tm.GetFrameHeight(_fontTexture, 0);
	float tw = tm.GetFrameWidth(_fontTexture, 0);
	float bh = tm.GetFrameHeight(_boxTexture, GetFrame());
	float bw = tm.GetFrameWidth(_boxTexture, GetFrame());
	Resize(bw + (tw - 1) * (float) GetText().length(), std::max(th + 1, bh));
}

void CheckBox::SetCheck(bool checked)
{
	_isChecked = checked;
	SetFrame(_isChecked ? GetState()+4 : GetState());
}

void CheckBox::OnClick()
{
	SetCheck(!GetCheck());
}

void CheckBox::OnTextChange()
{
	AlignSizeToContent();
}

void CheckBox::OnChangeState(State state)
{
	SetFrame(_isChecked ? state+4 : state);
}

void CheckBox::Draw(DrawingContext &dc) const
{
	ButtonBase::Draw(dc);

	float bh = GetManager().GetTextureManager().GetFrameHeight(_boxTexture, GetFrame());
	float bw = GetManager().GetTextureManager().GetFrameWidth(_boxTexture, GetFrame());
	float th = GetManager().GetTextureManager().GetFrameHeight(_fontTexture, 0);

	FRECT box = {0, (GetHeight() - bh) / 2, bw, (GetHeight() - bh) / 2 + bh};
	dc.DrawSprite(&box, _boxTexture, GetBackColor(), GetFrame());

	// grep 'enum State'
	SpriteColor colors[] =
	{
		SpriteColor(0xffffffff), // Normal
		SpriteColor(0xffffffff), // Hottrack
		SpriteColor(0xffffffff), // Pushed
		SpriteColor(0xffffffff), // Disabled
	};
	if( _drawShadow && stateDisabled != GetState() )
	{
		dc.DrawBitmapText(bw + 1, (GetHeight() - th) / 2 + 1, _fontTexture, 0xff000000, GetText());
	}
	dc.DrawBitmapText(bw, (GetHeight() - th) / 2, _fontTexture, colors[GetState()], GetText());
}<|MERGE_RESOLUTION|>--- conflicted
+++ resolved
@@ -65,14 +65,9 @@
 			OnClick();
 			if( eventClick )
 				eventClick();
-			if( GetEnabled() )  // handler may disable this button
+			if( GetEnabledCombined() )  // handler may have disabled this button
 				SetState(stateHottrack);
 		}
-<<<<<<< HEAD
-		if( click && wwp.Get() && GetEnabledCombined() )  // handler may disable this button
-			SetState(stateHottrack);
-=======
->>>>>>> 4209b01d
 	}
 	return true;
 }
