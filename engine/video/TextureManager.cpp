--- conflicted
+++ resolved
@@ -1,832 +1,420 @@
-<<<<<<< HEAD
-#include "inc/video/TextureManager.h"
-#include "inc/video/RenderBase.h"
-#include "inc/video/TgaImage.h"
-#include "inc/video/EditableImage.h"
-#include "AtlasPacker.h"
-
-#define TRACE(...)
-
-#include <fs/FileSystem.h>
-
-#include <cstring>
-#include <sstream>
-#include <stdexcept>
-
-///////////////////////////////////////////////////////////////////////////////
-
-class CheckerImage final
-	: public Image
-{
-public:
-	// Image
-	const void* GetData() const override { return _bytes; }
-	unsigned int GetBpp() const override { return 24; }
-	unsigned int GetWidth() const override { return 4; }
-	unsigned int GetHeight() const override { return 4; }
-
-private:
-	static const unsigned char _bytes[];
-};
-
-const unsigned char CheckerImage::_bytes[] = {
-	0,  0,  0,     0,  0,  0,   255,255,255,   255,255,255,
-	0,  0,  0,     0,  0,  0,   255,255,255,   255,255,255,
-	255,255,255,   255,255,255,     0,  0,  0,     0,  0,  0,
-	255,255,255,   255,255,255,     0,  0,  0,     0,  0,  0,
-};
-
-
-///////////////////////////////////////////////////////////////////////////////
-
-TextureManager::TextureManager()
-{
-//	CreateChecker(render);
-}
-
-TextureManager::~TextureManager()
-{
-}
-
-void TextureManager::UnloadAllTextures() noexcept
-{
-	_mapName_to_Index.clear();
-	_logicalTextures.clear();
-}
-
-static vec2d GetImageSize(const Image& image)
-{
-	return vec2d{ (float)image.GetWidth(), (float)image.GetHeight() };
-}
-
-void TextureManager::CreateChecker()
-{
-	assert(_logicalTextures.empty()); // to be sure that checker will get index 0
-	assert(_mapName_to_Index.empty());
-
-	TexDesc td = {};
-	CheckerImage c;
-	if( !render.TexCreate(td.id, c, false) )
-	{
-		assert(false);
-		return;
-	}
-
-	_devTextures.push_front(td);
-	auto texDescIter = _devTextures.begin();
-	texDescIter->refCount++;
-
-	LogicalTexture tex;
-	tex.pxPivot = GetImageSize(c) * 4;
-	tex.pxFrameWidth = GetImageSize(c).x * 8;
-	tex.pxFrameHeight = GetImageSize(c).y * 8;
-	tex.pxBorderSize = 0;
-	tex.uvFrames = { { 0,0,2,2 } };
-
-	_logicalTextures.emplace_back(tex, texDescIter);
-}
-
-static FRECT MakeInnerFrameUV(RectRB texOuterFrame, vec2d texFrameBorder, vec2d texSize)
-{
-	vec2d uvBorderSize = texFrameBorder / texSize;
-	return FRECT
-	{
-		(float)texOuterFrame.left / texSize.x + uvBorderSize.x,
-		(float)texOuterFrame.top / texSize.y + uvBorderSize.y,
-		(float)texOuterFrame.right / texSize.x - uvBorderSize.x,
-		(float)texOuterFrame.bottom / texSize.y - uvBorderSize.y
-	};
-}
-
-static LogicalTexture LogicalTextureFromSpriteDefinition(const PackageSpriteDesc& sd, vec2d pxTextureSize)
-{
-	LogicalTexture lt;
-
-	vec2d pxAtlasSizeWithBorder = { sd.hasSizeX ? sd.atlasSize.x : pxTextureSize.x - sd.atlasOffset.x, sd.hasSizeY ? sd.atlasSize.y : pxTextureSize.y - sd.atlasOffset.y };
-	vec2d pxFrameSizeWithBorder = pxAtlasSizeWithBorder / vec2d{ (float)sd.xframes, (float)sd.yframes };
-	vec2d uvFrameSizeWithBorder = pxFrameSizeWithBorder / pxTextureSize;
-
-	// render size
-	lt.pxPivot = vec2d{ sd.hasPivotX ? sd.pivot.x : pxFrameSizeWithBorder.x / 2, sd.hasPivotY ? sd.pivot.y : pxFrameSizeWithBorder.y / 2 } * sd.scale;
-	lt.pxFrameWidth = pxTextureSize.x * sd.scale.x * uvFrameSizeWithBorder.x;
-	lt.pxFrameHeight = pxTextureSize.y * sd.scale.y * uvFrameSizeWithBorder.y;
-	lt.pxBorderSize = sd.border;
-
-	// font
-	lt.leadChar = sd.leadChar;
-
-	// frames
-	vec2d texBorderSize = vec2d{ sd.border, sd.border };
-	lt.uvFrames.reserve(sd.xframes * sd.yframes);
-	for (int y = 0; y < sd.yframes; ++y)
-	{
-		for (int x = 0; x < sd.xframes; ++x)
-		{
-			auto texOuterFrame = FRectToRect(MakeRectWH(sd.atlasOffset + pxFrameSizeWithBorder * vec2d{ (float)x, (float)y }, pxFrameSizeWithBorder));
-			lt.uvFrames.push_back(MakeInnerFrameUV(texOuterFrame, texBorderSize, pxTextureSize));
-		}
-	}
-
-	return lt;
-}
-
-void TextureManager::LoadPackage(FS::FileSystem& fs, const std::vector<PackageSpriteDesc>& packageSpriteDescs)
-{
-	LoadedImages loadedImages;
-
-	std::vector<PackageSpriteDesc> magFilterOn;
-	std::vector<PackageSpriteDesc> magFilterOff;
-
-	// load all images
-	for (auto& item : packageSpriteDescs)
-	{
-		auto imageIt = loadedImages.find(item.textureFilePath);
-		if (imageIt == loadedImages.end())
-		{
-			auto file = fs.Open(item.textureFilePath)->QueryMap();
-			imageIt = loadedImages.emplace(item.textureFilePath, TgaImage(file->GetData(), file->GetSize())).first;
-		}
-
-		if (item.wrappable)
-		{
-			CreateAtlas(fs, loadedImages, std::vector<PackageSpriteDesc>(1, item), item.magFilter, 0 /*gutters*/);
-		}
-		else
-		{
-			if (item.magFilter)
-				magFilterOn.push_back(item);
-			else
-				magFilterOff.push_back(item);
-		}
-	}
-
-	CreateAtlas(fs, loadedImages, std::move(magFilterOn), true, 1);
-	CreateAtlas(fs, loadedImages, std::move(magFilterOff), false, 1);
-}
-
-void TextureManager::CreateAtlas(FS::FileSystem& fs, const LoadedImages& loadedImages, std::vector<PackageSpriteDesc> packageSpriteDescs, bool magFilter, int gutters)
-{
-	if (packageSpriteDescs.empty())
-		return;
-
-	int totalFrames = 0;
-	for (auto& psd : packageSpriteDescs)
-		totalFrames += psd.xframes* psd.yframes;
-
-	struct AtlasFrame
-	{
-		int width;
-		int height;
-		int srcX;
-		int srcY;
-		int dstX;
-		int dstY;
-	};
-	std::vector<AtlasFrame> atlasFrames;
-	atlasFrames.reserve(totalFrames);
-
-	int totalTexels = 0;
-	int minAtlasWidth = 0;
-
-	for (auto& psd : packageSpriteDescs)
-	{
-		auto imageIt = loadedImages.find(psd.textureFilePath);
-		vec2d pxTextureSize = GetImageSize(imageIt->second);
-		vec2d pxAtlasSizeWithBorder = { psd.hasSizeX ? psd.atlasSize.x : pxTextureSize.x - psd.atlasOffset.x,
-		                                psd.hasSizeY ? psd.atlasSize.y : pxTextureSize.y - psd.atlasOffset.y };
-		vec2d pxFrameSizeWithBorder = pxAtlasSizeWithBorder / vec2d{ (float)psd.xframes, (float)psd.yframes };
-
-		for (int y = 0; y < psd.yframes; ++y)
-		{
-			for (int x = 0; x < psd.xframes; ++x)
-			{
-				auto src = psd.atlasOffset + pxFrameSizeWithBorder * vec2d{ (float)x, (float)y };
-				int widthWithGutters = (int)pxFrameSizeWithBorder.x + gutters * 2;
-				int heightWithGutters = (int)pxFrameSizeWithBorder.y + gutters * 2;
-				atlasFrames.push_back({ widthWithGutters, heightWithGutters, (int)src.x, (int)src.y });
-				totalTexels += widthWithGutters * heightWithGutters;
-				minAtlasWidth = std::max(minAtlasWidth, widthWithGutters);
-			}
-		}
-	}
-
-	std::vector<int> sortedFrames(atlasFrames.size());
-	for (int i = 0; i < sortedFrames.size(); i++)
-		sortedFrames[i] = i;
-
-	std::stable_sort(sortedFrames.begin(), sortedFrames.end(),
-		[&](int leftIndex, int rightIndex)
-		{
-			const AtlasFrame& left = atlasFrames[leftIndex];
-			const AtlasFrame& right = atlasFrames[rightIndex];
-			// for same height take narrow first, otherwise tall first
-			return (left.height == right.height) ? (left.width < right.width) : (left.height > right.height);
-		});
-
-	double idealSquareSide = std::sqrt(totalTexels);
-	double nextMultiple64 = std::ceil(idealSquareSide / 64) * 64;
-	int atlasWidth = std::max(minAtlasWidth, (int)nextMultiple64);
-
-	AtlasPacker packer;
-	packer.ExtendCanvas(atlasWidth, atlasWidth * 100); // unlimited height
-	for (auto index : sortedFrames)
-	{
-		auto& atlasFrame = atlasFrames[index];
-		bool success = packer.PlaceRect(atlasFrame.width, atlasFrame.height, atlasFrame.dstX, atlasFrame.dstY);
-		assert(success);
-	}
-
-	// now when we know the atlas height we can blit pixels from the source images
-	EditableImage atlasImage(atlasWidth, packer.GetContentHeight()); // actual height
-	auto atlasSize = GetImageSize(atlasImage);
-
-	TexDesc &td = _devTextures.emplace_front();
-	auto devTexIt = _devTextures.begin();
-
-	LoadedImages::const_iterator spriteSourceImageIt;
-	LogicalTexture* currentLT = nullptr;
-	int spriteIndex = 0;
-	int frameIndex = 0;
-
-	for (auto& atlasFrame : atlasFrames)
-	{
-		auto texOuterFrameNoGutters = RectRB
-		{
-			atlasFrame.dstX + gutters,
-			atlasFrame.dstY + gutters,
-			atlasFrame.dstX + atlasFrame.width - gutters,
-			atlasFrame.dstY + atlasFrame.height - gutters
-		};
-
-		auto& psd = packageSpriteDescs[spriteIndex];
-		auto numFrames = psd.xframes * psd.yframes;
-		if (frameIndex == 0)
-		{
-			spriteSourceImageIt = loadedImages.find(psd.textureFilePath);
-
-			size_t newSpriteId = _logicalTextures.size();
-			auto emplaced = _mapName_to_Index.emplace(psd.spriteName, newSpriteId);
-			if (emplaced.second)
-			{
-				// define new texture
-				currentLT = &_logicalTextures.emplace_back(LogicalTextureFromSpriteDefinition(psd, GetImageSize(spriteSourceImageIt->second)));
-			}
-			else
-			{
-				// replace existing logical texture
-				auto& existing = _logicalTextures[emplaced.first->second];
-				assert(existing.second->refCount > 0);
-				existing = LogicalTextureFromSpriteDefinition(psd, GetImageSize(spriteSourceImageIt->second));
-				existing.second->refCount--;
-				existing.second = devTexIt;
-				currentLT = &existing;
-			}
-#if 0
-			// export sprites
-			EditableImage exportedImage(WIDTH(texOuterFrameNoGutters) * psd.xframes, HEIGHT(texOuterFrameNoGutters) * psd.yframes);
-			for (int y = 0; y < psd.yframes; y++)
-			{
-				for (int x = 0; x < psd.xframes; x++)
-				{
-					RectRB dstRect = { WIDTH(texOuterFrameNoGutters) * x, HEIGHT(texOuterFrameNoGutters) * y,
-						WIDTH(texOuterFrameNoGutters) * (x + 1), HEIGHT(texOuterFrameNoGutters) * (y + 1) };
-					exportedImage.Blit(dstRect, 0, (x + y * psd.xframes)[&atlasFrame].srcX, (x + y * psd.xframes)[&atlasFrame].srcY, spriteSourceImageIt->second);
-				}
-			}
-			std::vector<uint8_t> buffer(GetTgaByteSize(exportedImage));
-			WriteTga(exportedImage, buffer.data(), buffer.size());
-			std::string exportedPath = std::string("export/") + psd.spriteName + ".tga";
-
-			auto pd = exportedPath.rfind('/');
-			auto exportedDirName = exportedPath.substr(0, pd);
-			auto exportedFileName = exportedPath.substr(pd + 1);
-			auto dir = fs.GetFileSystem(exportedDirName, true /*create*/);
-			dir->Open(exportedFileName, FS::FileMode::ModeWrite)->QueryStream()->Write(buffer.data(), buffer.size());
-
-			std::ostringstream metadata;
-			if (psd.border != 0)
-				metadata << "border = " << psd.border << std::endl;
-			if (psd.hasPivotX) // todo: check not center
-				metadata << "xpivot = " << psd.pivot.x << std::endl;
-			if (psd.hasPivotY)
-				metadata << "ypivot = " << psd.pivot.y << std::endl;
-			if (psd.xframes != 1)
-				metadata << "xframes = " << psd.xframes << std::endl;
-			if (psd.yframes != 1)
-				metadata << "yframes = " << psd.yframes << std::endl;
-			if (psd.scale.x != 1)
-				metadata << "xscale = " << psd.scale.x << std::endl;
-			if (psd.scale.y != 1)
-				metadata << "yscale = " << psd.scale.y << std::endl;
-			if (psd.magFilter)
-				metadata << "magfilter = true" << std::endl;
-			if (psd.wrappable)
-				metadata << "wrappable = true" << std::endl;
-			if (psd.leadChar != ' ')
-				metadata << "leadchar = '" << (char)psd.leadChar << "'" << std::endl;
-			auto strbuf = metadata.str();
-			if (!strbuf.empty())
-			{
-				auto exportedFileNameNoExt = exportedFileName;
-				exportedFileNameNoExt.erase(exportedFileNameNoExt.size() - 4);
-				dir->Open(exportedFileNameNoExt + ".lua", FS::FileMode::ModeWrite)->QueryStream()->Write(strbuf.data(), strbuf.size());
-			}
-#endif
-		}
-		assert(loadedImages.end() != spriteSourceImageIt);
-
-		atlasImage.Blit(texOuterFrameNoGutters, gutters, atlasFrame.srcX, atlasFrame.srcY, spriteSourceImageIt->second);
-
-		// replace uv frame
-		currentLT->uvFrames[frameIndex] = MakeInnerFrameUV(texOuterFrameNoGutters, vec2d{ psd.border, psd.border }, atlasSize);
-
-		++frameIndex;
-		if (frameIndex == numFrames)
-		{
-			frameIndex = 0;
-			++spriteIndex;
-		}
-	}
-
-	// allocate hardware texture for atlas
-	if (!render.TexCreate(td.id, atlasImage, magFilter))
-		throw std::runtime_error("error in render device");
-
-	td.refCount = static_cast<int>(packageSpriteDescs.size());
-}
-
-size_t TextureManager::FindSprite(std::string_view name) const
-{
-	std::map<std::string, size_t>::const_iterator it = _mapName_to_Index.find(name);
-	if( _mapName_to_Index.end() != it )
-		return it->second;
-
-	return 0; // index of checker texture
-}
-
-void TextureManager::GetTextureNames(std::vector<std::string> &names, const char *prefix) const
-{
-	size_t trimLength = prefix ? std::strlen(prefix) : 0;
-
-	names.clear();
-	std::map<std::string, size_t>::const_iterator it = _mapName_to_Index.begin();
-	for(; it != _mapName_to_Index.end(); ++it )
-	{
-		if( prefix && 0 != it->first.find(prefix) )
-			continue;
-		names.push_back(it->first.substr(trimLength));
-	}
-}
-
-float TextureManager::GetCharHeight(size_t fontTexture) const
-{
-	return GetSpriteInfo(fontTexture).pxFrameHeight;
-}
-
-float TextureManager::GetCharWidth(size_t fontTexture) const
-{
-	return GetSpriteInfo(fontTexture).pxFrameWidth - 1;
-}
-=======
-#include "inc/video/TextureManager.h"
-#include "inc/video/RenderBase.h"
-#include "inc/video/TgaImage.h"
-#include "inc/video/EditableImage.h"
-#include "AtlasPacker.h"
-
-#define TRACE(...)
-
-#include <fs/FileSystem.h>
-
-#include <cstring>
-#include <sstream>
-#include <stdexcept>
-
-///////////////////////////////////////////////////////////////////////////////
-
-class CheckerImage final
-	: public Image
-{
-public:
-	// Image
-	ImageView GetData() const override
-    {
-        ImageView result = {};
-        result.pixels = _bytes;
-        result.width = 4;
-        result.height = 4;
-        result.stride = 12;
-        result.bpp = 24;
-        return result;
-    }
-
-private:
-	static const unsigned char _bytes[];
-};
-
-const unsigned char CheckerImage::_bytes[] = {
-	0,  0,  0,     0,  0,  0,   255,255,255,   255,255,255,
-	0,  0,  0,     0,  0,  0,   255,255,255,   255,255,255,
-	255,255,255,   255,255,255,     0,  0,  0,     0,  0,  0,
-	255,255,255,   255,255,255,     0,  0,  0,     0,  0,  0,
-};
-
-
-///////////////////////////////////////////////////////////////////////////////
-
-TextureManager::TextureManager(IRender *render)
-	: _RenderHack(render)
-{
-    if (render)
-        CreateChecker(*render);
-}
-
-TextureManager::~TextureManager()
-{
-	assert(_devTextures.empty());
-}
-
-void TextureManager::UnloadAllTextures(IRender& render) noexcept
-{
-	for (auto &t: _devTextures)
-		render.TexFree(t.id);
-	_devTextures.clear();
-	_mapName_to_Index.clear();
-	_logicalTextures.clear();
-}
-
-static vec2d GetImageSize(const Image& image)
-{
-	return vec2d{ (float)image.GetData().width, (float)image.GetData().height };
-}
-
-void TextureManager::CreateChecker(IRender& render)
-{
-	assert(_logicalTextures.empty()); // to be sure that checker will get index 0
-	assert(_mapName_to_Index.empty());
-	TRACE("Creating checker texture...");
-
-	TexDesc td = {};
-	CheckerImage c;
-	if( !render.TexCreate(td.id, c.GetData(), false) )
-	{
-		TRACE("ERROR: error in render device");
-		assert(false);
-		return;
-	}
-
-	_devTextures.push_front(td);
-	auto texDescIter = _devTextures.begin();
-	texDescIter->refCount++;
-
-	LogicalTexture tex;
-	tex.pxPivot = GetImageSize(c) * 4;
-	tex.pxFrameWidth = GetImageSize(c).x * 8;
-	tex.pxFrameHeight = GetImageSize(c).y * 8;
-	tex.pxBorderSize = 0;
-	tex.uvFrames = { { 0,0,2,2 } };
-
-	_logicalTextures.emplace_back(tex, texDescIter);
-}
-
-static FRECT MakeInnerFrameUV(RectRB texOuterFrame, vec2d texFrameBorder, vec2d texSize)
-{
-	vec2d uvBorderSize = texFrameBorder / texSize;
-	return FRECT
-	{
-		(float)texOuterFrame.left / texSize.x + uvBorderSize.x,
-		(float)texOuterFrame.top / texSize.y + uvBorderSize.y,
-		(float)texOuterFrame.right / texSize.x - uvBorderSize.x,
-		(float)texOuterFrame.bottom / texSize.y - uvBorderSize.y
-	};
-}
-
-static LogicalTexture LogicalTextureFromSpriteDefinition(const PackageSpriteDesc& sd, vec2d pxTextureSize)
-{
-	LogicalTexture lt;
-
-	vec2d pxAtlasSizeWithBorder = { sd.hasSizeX ? sd.atlasSize.x : pxTextureSize.x - sd.atlasOffset.x, sd.hasSizeY ? sd.atlasSize.y : pxTextureSize.y - sd.atlasOffset.y };
-	vec2d pxFrameSizeWithBorder = pxAtlasSizeWithBorder / vec2d{ (float)sd.xframes, (float)sd.yframes };
-	vec2d uvFrameSizeWithBorder = pxFrameSizeWithBorder / pxTextureSize;
-
-	// render size
-	lt.pxPivot = vec2d{ sd.hasPivotX ? sd.pivot.x : pxFrameSizeWithBorder.x / 2, sd.hasPivotY ? sd.pivot.y : pxFrameSizeWithBorder.y / 2 } * sd.scale;
-	lt.pxFrameWidth = pxTextureSize.x * sd.scale.x * uvFrameSizeWithBorder.x;
-	lt.pxFrameHeight = pxTextureSize.y * sd.scale.y * uvFrameSizeWithBorder.y;
-	lt.pxBorderSize = sd.border;
-
-	// font
-	lt.leadChar = sd.leadChar;
-
-	// frames
-	vec2d texBorderSize = vec2d{ sd.border, sd.border };
-	lt.uvFrames.reserve(sd.xframes * sd.yframes);
-	for (int y = 0; y < sd.yframes; ++y)
-	{
-		for (int x = 0; x < sd.xframes; ++x)
-		{
-			auto texOuterFrame = FRectToRect(MakeRectWH(sd.atlasOffset + pxFrameSizeWithBorder * vec2d{ (float)x, (float)y }, pxFrameSizeWithBorder));
-			lt.uvFrames.push_back(MakeInnerFrameUV(texOuterFrame, texBorderSize, pxTextureSize));
-		}
-	}
-
-	return lt;
-}
-
-void TextureManager::LoadPackage(IRender& render, FS::FileSystem& fs, const std::vector<PackageSpriteDesc>& packageSpriteDescs)
-{
-	LoadedImages loadedImages;
-
-	std::vector<PackageSpriteDesc> magFilterOn;
-	std::vector<PackageSpriteDesc> magFilterOff;
-
-	// load all images
-	for (auto& item : packageSpriteDescs)
-	{
-		auto imageIt = loadedImages.find(item.textureFilePath);
-		if (imageIt == loadedImages.end())
-		{
-			auto file = fs.Open(item.textureFilePath)->QueryMap();
-			imageIt = loadedImages.emplace(item.textureFilePath, TgaImage(file->GetData(), file->GetSize())).first;
-		}
-
-		if (item.wrappable)
-		{
-			CreateAtlas(render, fs, loadedImages, std::vector<PackageSpriteDesc>(1, item), item.magFilter, 0 /*gutters*/);
-		}
-		else
-		{
-			if (item.magFilter)
-				magFilterOn.push_back(item);
-			else
-				magFilterOff.push_back(item);
-		}
-	}
-
-	CreateAtlas(render, fs, loadedImages, std::move(magFilterOn), true, 1);
-	CreateAtlas(render, fs, loadedImages, std::move(magFilterOff), false, 1);
-
-	// unload unused textures
-	for (auto it = _devTextures.begin(); _devTextures.end() != it; )
-	{
-		if (0 == it->refCount)
-		{
-			render.TexFree(it->id);
-			it = _devTextures.erase(it);
-		}
-		else
-		{
-			++it;
-		}
-	}
-}
-
-void TextureManager::CreateAtlas(IRender& render, FS::FileSystem& fs, const LoadedImages& loadedImages, std::vector<PackageSpriteDesc> packageSpriteDescs, bool magFilter, int gutters)
-{
-	if (packageSpriteDescs.empty())
-		return;
-
-	int totalFrames = 0;
-	for (auto& psd : packageSpriteDescs)
-		totalFrames += psd.xframes* psd.yframes;
-
-	struct AtlasFrame
-	{
-		int width;
-		int height;
-		int srcX;
-		int srcY;
-		int dstX;
-		int dstY;
-	};
-	std::vector<AtlasFrame> atlasFrames;
-	atlasFrames.reserve(totalFrames);
-
-	int totalTexels = 0;
-	int minAtlasWidth = 0;
-
-	for (auto& psd : packageSpriteDescs)
-	{
-		auto imageIt = loadedImages.find(psd.textureFilePath);
-		vec2d pxTextureSize = GetImageSize(imageIt->second);
-		vec2d pxAtlasSizeWithBorder = { psd.hasSizeX ? psd.atlasSize.x : pxTextureSize.x - psd.atlasOffset.x,
-		                                psd.hasSizeY ? psd.atlasSize.y : pxTextureSize.y - psd.atlasOffset.y };
-		vec2d pxFrameSizeWithBorder = pxAtlasSizeWithBorder / vec2d{ (float)psd.xframes, (float)psd.yframes };
-
-		for (int y = 0; y < psd.yframes; ++y)
-		{
-			for (int x = 0; x < psd.xframes; ++x)
-			{
-				auto src = psd.atlasOffset + pxFrameSizeWithBorder * vec2d{ (float)x, (float)y };
-				int widthWithGutters = (int)pxFrameSizeWithBorder.x + gutters * 2;
-				int heightWithGutters = (int)pxFrameSizeWithBorder.y + gutters * 2;
-				atlasFrames.push_back({ (int)pxFrameSizeWithBorder.x, (int)pxFrameSizeWithBorder.y, (int)src.x, (int)src.y });
-				totalTexels += widthWithGutters * heightWithGutters;
-				minAtlasWidth = std::max(minAtlasWidth, widthWithGutters);
-			}
-		}
-	}
-
-	std::vector<int> sortedFrames(atlasFrames.size());
-	for (int i = 0; i < sortedFrames.size(); i++)
-		sortedFrames[i] = i;
-
-	std::stable_sort(sortedFrames.begin(), sortedFrames.end(),
-		[&](int leftIndex, int rightIndex)
-		{
-			const AtlasFrame& left = atlasFrames[leftIndex];
-			const AtlasFrame& right = atlasFrames[rightIndex];
-			// for same height take narrow first, otherwise tall first
-			return (left.height == right.height) ? (left.width < right.width) : (left.height > right.height);
-		});
-
-	double idealSquareSide = std::sqrt(totalTexels);
-	double nextMultiple64 = std::ceil(idealSquareSide / 64) * 64;
-	int atlasWidth = std::max(minAtlasWidth, (int)nextMultiple64);
-
-	AtlasPacker packer;
-	packer.ExtendCanvas(atlasWidth, atlasWidth * 100); // unlimited height
-	for (auto index : sortedFrames)
-	{
-		auto& atlasFrame = atlasFrames[index];
-		bool success = packer.PlaceRect(atlasFrame.width + gutters * 2, atlasFrame.height + gutters * 2, atlasFrame.dstX, atlasFrame.dstY);
-		assert(success);
-	}
-
-	// now when we know the atlas height we can blit pixels from the source images
-	EditableImage atlasImage(atlasWidth, packer.GetContentHeight()); // actual height
-	auto atlasSize = GetImageSize(atlasImage);
-
-	TexDesc &td = _devTextures.emplace_front();
-	auto devTexIt = _devTextures.begin();
-
-	LoadedImages::const_iterator spriteSourceImageIt;
-	LogicalTexture* currentLT = nullptr;
-	int spriteIndex = 0;
-	int frameIndex = 0;
-
-	for (auto& atlasFrame : atlasFrames)
-	{
-		auto& psd = packageSpriteDescs[spriteIndex];
-		auto numFrames = psd.xframes * psd.yframes;
-		if (frameIndex == 0)
-		{
-			spriteSourceImageIt = loadedImages.find(psd.textureFilePath);
-
-			auto emplaced = _mapName_to_Index.emplace(psd.spriteName, _logicalTextures.size());
-			if (emplaced.second)
-			{
-				// define new texture
-				currentLT = &_logicalTextures.emplace_back(LogicalTextureFromSpriteDefinition(psd, GetImageSize(spriteSourceImageIt->second)), devTexIt).first;
-			}
-			else
-			{
-				// replace existing logical texture
-				auto& existing = _logicalTextures[emplaced.first->second];
-				assert(existing.second->refCount > 0);
-				existing.first = LogicalTextureFromSpriteDefinition(psd, GetImageSize(spriteSourceImageIt->second));
-				existing.second->refCount--;
-				existing.second = devTexIt;
-				currentLT = &existing.first;
-			}
-#if 1
-			// export sprites
-			EditableImage exportedImage(atlasFrame.width * psd.xframes, atlasFrame.height * psd.yframes);
-			for (int y = 0; y < psd.yframes; y++)
-			{
-				for (int x = 0; x < psd.xframes; x++)
-				{
-                    int dstX = atlasFrame.width * x;
-                    int dstY = atlasFrame.height * y;
-                    auto srcFrame = (x + y * psd.xframes)[&atlasFrame];
-                    RectRB srcRect = {
-                        srcFrame.srcX,
-                        srcFrame.srcY,
-                        srcFrame.srcX + atlasFrame.width,
-                        srcFrame.srcY + atlasFrame.height
-                    };
-                    exportedImage.Blit(dstX, dstY, 0, spriteSourceImageIt->second.GetData().Slice(srcRect));
-				}
-			}
-			std::vector<uint8_t> buffer(GetTgaByteSize(exportedImage.GetData()));
-			WriteTga(exportedImage.GetData(), buffer.data(), buffer.size());
-			std::string exportedPath = std::string("export/") + psd.spriteName + ".tga";
-
-			auto pd = exportedPath.rfind('/');
-			auto exportedDirName = exportedPath.substr(0, pd);
-			auto exportedFileName = exportedPath.substr(pd + 1);
-			auto dir = fs.GetFileSystem(exportedDirName, true /*create*/);
-			dir->Open(exportedFileName, FS::FileMode::ModeWrite)->QueryStream()->Write(buffer.data(), buffer.size());
-
-			std::ostringstream metadata;
-			if (psd.border != 0)
-				metadata << "border = " << psd.border << std::endl;
-			if (psd.hasPivotX) // todo: check not center
-				metadata << "xpivot = " << psd.pivot.x << std::endl;
-			if (psd.hasPivotY)
-				metadata << "ypivot = " << psd.pivot.y << std::endl;
-			if (psd.xframes != 1)
-				metadata << "xframes = " << psd.xframes << std::endl;
-			if (psd.yframes != 1)
-				metadata << "yframes = " << psd.yframes << std::endl;
-			if (psd.scale.x != 1)
-				metadata << "xscale = " << psd.scale.x << std::endl;
-			if (psd.scale.y != 1)
-				metadata << "yscale = " << psd.scale.y << std::endl;
-			if (psd.magFilter)
-				metadata << "magfilter = true" << std::endl;
-			if (psd.wrappable)
-				metadata << "wrappable = true" << std::endl;
-			if (psd.leadChar != ' ')
-				metadata << "leadchar = '" << (char)psd.leadChar << "'" << std::endl;
-			auto strbuf = metadata.str();
-			if (!strbuf.empty())
-			{
-				auto exportedFileNameNoExt = exportedFileName;
-				exportedFileNameNoExt.erase(exportedFileNameNoExt.size() - 4);
-				dir->Open(exportedFileNameNoExt + ".lua", FS::FileMode::ModeWrite)->QueryStream()->Write(strbuf.data(), strbuf.size());
-			}
-#endif
-		}
-		assert(loadedImages.end() != spriteSourceImageIt);
-
-        RectRB dstOuterFrameNoGutters = {
-            atlasFrame.dstX + gutters,
-            atlasFrame.dstY + gutters,
-            atlasFrame.dstX + atlasFrame.width + gutters,
-            atlasFrame.dstY + atlasFrame.height + gutters
-        };
-        RectRB srcRect = {
-            atlasFrame.srcX,
-            atlasFrame.srcY,
-            atlasFrame.srcX + atlasFrame.width,
-            atlasFrame.srcY + atlasFrame.height
-        };
-		atlasImage.Blit(dstOuterFrameNoGutters.left, dstOuterFrameNoGutters.top, gutters, spriteSourceImageIt->second.GetData().Slice(srcRect));
-
-		// replace uv frame
-		currentLT->uvFrames[frameIndex] = MakeInnerFrameUV(dstOuterFrameNoGutters, vec2d{ psd.border, psd.border }, atlasSize);
-
-		++frameIndex;
-		if (frameIndex == numFrames)
-		{
-			frameIndex = 0;
-			++spriteIndex;
-		}
-	}
-
-#if 1
-    static int s_atlas_idx = 0;
-    s_atlas_idx++;
-
-    std::vector<uint8_t> buffer(GetTgaByteSize(atlasImage.GetData()));
-    WriteTga(atlasImage.GetData(), buffer.data(), buffer.size());
-    std::string exportedPath = std::string("export/").append("atlas").append(1, s_atlas_idx+'0').append(".tga");
-
-    auto pd = exportedPath.rfind('/');
-    auto exportedDirName = exportedPath.substr(0, pd);
-    auto exportedFileName = exportedPath.substr(pd + 1);
-    auto dir = fs.GetFileSystem(exportedDirName, true /*create*/);
-    dir->Open(exportedFileName, FS::FileMode::ModeWrite)->QueryStream()->Write(buffer.data(), buffer.size());
-#endif
-
-	// allocate hardware texture for atlas
-	if (!render.TexCreate(td.id, atlasImage.GetData(), magFilter))
-		throw std::runtime_error("error in render device");
-
-	td.refCount = static_cast<int>(packageSpriteDescs.size());
-}
-
-size_t TextureManager::FindSprite(std::string_view name) const
-{
-	std::map<std::string, size_t>::const_iterator it = _mapName_to_Index.find(name);
-	if( _mapName_to_Index.end() != it )
-		return it->second;
-
-	return 0; // index of checker texture
-}
-
-void TextureManager::GetTextureNames(std::vector<std::string> &names, const char *prefix) const
-{
-	size_t trimLength = prefix ? std::strlen(prefix) : 0;
-
-	names.clear();
-	std::map<std::string, size_t>::const_iterator it = _mapName_to_Index.begin();
-	for(; it != _mapName_to_Index.end(); ++it )
-	{
-		if( prefix && 0 != it->first.find(prefix) )
-			continue;
-		names.push_back(it->first.substr(trimLength));
-	}
-}
-
-float TextureManager::GetCharHeight(size_t fontTexture) const
-{
-	return GetSpriteInfo(fontTexture).pxFrameHeight;
-}
-
-float TextureManager::GetCharWidth(size_t fontTexture) const
-{
-	return GetSpriteInfo(fontTexture).pxFrameWidth - 1;
-}
->>>>>>> c2b4a3a8
+#include "inc/video/TextureManager.h"
+#include "inc/video/RenderBase.h"
+#include "inc/video/TgaImage.h"
+#include "inc/video/EditableImage.h"
+#include "AtlasPacker.h"
+
+#define TRACE(...)
+
+#include <fs/FileSystem.h>
+
+#include <cstring>
+#include <sstream>
+#include <stdexcept>
+
+///////////////////////////////////////////////////////////////////////////////
+
+class CheckerImage final
+	: public Image
+{
+public:
+	// Image
+	ImageView GetData() const override
+    {
+        ImageView result = {};
+        result.pixels = _bytes;
+        result.width = 4;
+        result.height = 4;
+        result.stride = 12;
+        result.bpp = 24;
+        return result;
+    }
+
+private:
+	static const unsigned char _bytes[];
+};
+
+const unsigned char CheckerImage::_bytes[] = {
+	0,  0,  0,     0,  0,  0,   255,255,255,   255,255,255,
+	0,  0,  0,     0,  0,  0,   255,255,255,   255,255,255,
+	255,255,255,   255,255,255,     0,  0,  0,     0,  0,  0,
+	255,255,255,   255,255,255,     0,  0,  0,     0,  0,  0,
+};
+
+
+///////////////////////////////////////////////////////////////////////////////
+
+TextureManager::TextureManager()
+{
+//	CreateChecker(render);
+}
+
+TextureManager::~TextureManager()
+{
+}
+
+void TextureManager::UnloadAllTextures() noexcept
+{
+	_mapName_to_Index.clear();
+	_logicalTextures.clear();
+}
+
+static vec2d GetImageSize(const Image& image)
+{
+	return vec2d{ (float)image.GetData().width, (float)image.GetData().height };
+}
+
+void TextureManager::CreateChecker()
+{
+	assert(_logicalTextures.empty()); // to be sure that checker will get index 0
+	assert(_mapName_to_Index.empty());
+
+	TexDesc td = {};
+	CheckerImage c;
+	if( !render.TexCreate(td.id, c.GetData(), false) )
+	{
+		assert(false);
+		return;
+	}
+
+	_devTextures.push_front(td);
+	auto texDescIter = _devTextures.begin();
+	texDescIter->refCount++;
+
+	LogicalTexture tex;
+	tex.pxPivot = GetImageSize(c) * 4;
+	tex.pxFrameWidth = GetImageSize(c).x * 8;
+	tex.pxFrameHeight = GetImageSize(c).y * 8;
+	tex.pxBorderSize = 0;
+	tex.uvFrames = { { 0,0,2,2 } };
+
+	_logicalTextures.emplace_back(tex, texDescIter);
+}
+
+static FRECT MakeInnerFrameUV(RectRB texOuterFrame, vec2d texFrameBorder, vec2d texSize)
+{
+	vec2d uvBorderSize = texFrameBorder / texSize;
+	return FRECT
+	{
+		(float)texOuterFrame.left / texSize.x + uvBorderSize.x,
+		(float)texOuterFrame.top / texSize.y + uvBorderSize.y,
+		(float)texOuterFrame.right / texSize.x - uvBorderSize.x,
+		(float)texOuterFrame.bottom / texSize.y - uvBorderSize.y
+	};
+}
+
+static LogicalTexture LogicalTextureFromSpriteDefinition(const PackageSpriteDesc& sd, vec2d pxTextureSize)
+{
+	LogicalTexture lt;
+
+	vec2d pxAtlasSizeWithBorder = { sd.hasSizeX ? sd.atlasSize.x : pxTextureSize.x - sd.atlasOffset.x, sd.hasSizeY ? sd.atlasSize.y : pxTextureSize.y - sd.atlasOffset.y };
+	vec2d pxFrameSizeWithBorder = pxAtlasSizeWithBorder / vec2d{ (float)sd.xframes, (float)sd.yframes };
+	vec2d uvFrameSizeWithBorder = pxFrameSizeWithBorder / pxTextureSize;
+
+	// render size
+	lt.pxPivot = vec2d{ sd.hasPivotX ? sd.pivot.x : pxFrameSizeWithBorder.x / 2, sd.hasPivotY ? sd.pivot.y : pxFrameSizeWithBorder.y / 2 } * sd.scale;
+	lt.pxFrameWidth = pxTextureSize.x * sd.scale.x * uvFrameSizeWithBorder.x;
+	lt.pxFrameHeight = pxTextureSize.y * sd.scale.y * uvFrameSizeWithBorder.y;
+	lt.pxBorderSize = sd.border;
+
+	// font
+	lt.leadChar = sd.leadChar;
+
+	// frames
+	vec2d texBorderSize = vec2d{ sd.border, sd.border };
+	lt.uvFrames.reserve(sd.xframes * sd.yframes);
+	for (int y = 0; y < sd.yframes; ++y)
+	{
+		for (int x = 0; x < sd.xframes; ++x)
+		{
+			auto texOuterFrame = FRectToRect(MakeRectWH(sd.atlasOffset + pxFrameSizeWithBorder * vec2d{ (float)x, (float)y }, pxFrameSizeWithBorder));
+			lt.uvFrames.push_back(MakeInnerFrameUV(texOuterFrame, texBorderSize, pxTextureSize));
+		}
+	}
+
+	return lt;
+}
+
+void TextureManager::LoadPackage(FS::FileSystem& fs, const std::vector<PackageSpriteDesc>& packageSpriteDescs)
+{
+	LoadedImages loadedImages;
+
+	std::vector<PackageSpriteDesc> magFilterOn;
+	std::vector<PackageSpriteDesc> magFilterOff;
+
+	// load all images
+	for (auto& item : packageSpriteDescs)
+	{
+		auto imageIt = loadedImages.find(item.textureFilePath);
+		if (imageIt == loadedImages.end())
+		{
+			auto file = fs.Open(item.textureFilePath)->QueryMap();
+			imageIt = loadedImages.emplace(item.textureFilePath, TgaImage(file->GetData(), file->GetSize())).first;
+		}
+
+		if (item.wrappable)
+		{
+			CreateAtlas(fs, loadedImages, std::vector<PackageSpriteDesc>(1, item), item.magFilter, 0 /*gutters*/);
+		}
+		else
+		{
+			if (item.magFilter)
+				magFilterOn.push_back(item);
+			else
+				magFilterOff.push_back(item);
+		}
+	}
+
+	CreateAtlas(fs, loadedImages, std::move(magFilterOn), true, 1);
+	CreateAtlas(fs, loadedImages, std::move(magFilterOff), false, 1);
+}
+
+void TextureManager::CreateAtlas(FS::FileSystem& fs, const LoadedImages& loadedImages, std::vector<PackageSpriteDesc> packageSpriteDescs, bool magFilter, int gutters)
+{
+	if (packageSpriteDescs.empty())
+		return;
+
+	int totalFrames = 0;
+	for (auto& psd : packageSpriteDescs)
+		totalFrames += psd.xframes* psd.yframes;
+
+	struct AtlasFrame
+	{
+		int width;
+		int height;
+		int srcX;
+		int srcY;
+		int dstX;
+		int dstY;
+	};
+	std::vector<AtlasFrame> atlasFrames;
+	atlasFrames.reserve(totalFrames);
+
+	int totalTexels = 0;
+	int minAtlasWidth = 0;
+
+	for (auto& psd : packageSpriteDescs)
+	{
+		auto imageIt = loadedImages.find(psd.textureFilePath);
+		vec2d pxTextureSize = GetImageSize(imageIt->second);
+		vec2d pxAtlasSizeWithBorder = { psd.hasSizeX ? psd.atlasSize.x : pxTextureSize.x - psd.atlasOffset.x,
+		                                psd.hasSizeY ? psd.atlasSize.y : pxTextureSize.y - psd.atlasOffset.y };
+		vec2d pxFrameSizeWithBorder = pxAtlasSizeWithBorder / vec2d{ (float)psd.xframes, (float)psd.yframes };
+
+		for (int y = 0; y < psd.yframes; ++y)
+		{
+			for (int x = 0; x < psd.xframes; ++x)
+			{
+				auto src = psd.atlasOffset + pxFrameSizeWithBorder * vec2d{ (float)x, (float)y };
+				int widthWithGutters = (int)pxFrameSizeWithBorder.x + gutters * 2;
+				int heightWithGutters = (int)pxFrameSizeWithBorder.y + gutters * 2;
+				atlasFrames.push_back({ (int)pxFrameSizeWithBorder.x, (int)pxFrameSizeWithBorder.y, (int)src.x, (int)src.y });
+				totalTexels += widthWithGutters * heightWithGutters;
+				minAtlasWidth = std::max(minAtlasWidth, widthWithGutters);
+			}
+		}
+	}
+
+	std::vector<int> sortedFrames(atlasFrames.size());
+	for (int i = 0; i < sortedFrames.size(); i++)
+		sortedFrames[i] = i;
+
+	std::stable_sort(sortedFrames.begin(), sortedFrames.end(),
+		[&](int leftIndex, int rightIndex)
+		{
+			const AtlasFrame& left = atlasFrames[leftIndex];
+			const AtlasFrame& right = atlasFrames[rightIndex];
+			// for same height take narrow first, otherwise tall first
+			return (left.height == right.height) ? (left.width < right.width) : (left.height > right.height);
+		});
+
+	double idealSquareSide = std::sqrt(totalTexels);
+	double nextMultiple64 = std::ceil(idealSquareSide / 64) * 64;
+	int atlasWidth = std::max(minAtlasWidth, (int)nextMultiple64);
+
+	AtlasPacker packer;
+	packer.ExtendCanvas(atlasWidth, atlasWidth * 100); // unlimited height
+	for (auto index : sortedFrames)
+	{
+		auto& atlasFrame = atlasFrames[index];
+		bool success = packer.PlaceRect(atlasFrame.width + gutters * 2, atlasFrame.height + gutters * 2, atlasFrame.dstX, atlasFrame.dstY);
+		assert(success);
+	}
+
+	// now when we know the atlas height we can blit pixels from the source images
+	EditableImage atlasImage(atlasWidth, packer.GetContentHeight()); // actual height
+	auto atlasSize = GetImageSize(atlasImage);
+
+	TexDesc &td = _devTextures.emplace_front();
+	auto devTexIt = _devTextures.begin();
+
+	LoadedImages::const_iterator spriteSourceImageIt;
+	LogicalTexture* currentLT = nullptr;
+	int spriteIndex = 0;
+	int frameIndex = 0;
+
+	for (auto& atlasFrame : atlasFrames)
+	{
+		auto& psd = packageSpriteDescs[spriteIndex];
+		auto numFrames = psd.xframes * psd.yframes;
+		if (frameIndex == 0)
+		{
+			spriteSourceImageIt = loadedImages.find(psd.textureFilePath);
+
+			size_t newSpriteId = _logicalTextures.size();
+			auto emplaced = _mapName_to_Index.emplace(psd.spriteName, newSpriteId);
+			if (emplaced.second)
+			{
+				// define new texture
+				currentLT = &_logicalTextures.emplace_back(LogicalTextureFromSpriteDefinition(psd, GetImageSize(spriteSourceImageIt->second)));
+			}
+			else
+			{
+				// replace existing logical texture
+				auto& existing = _logicalTextures[emplaced.first->second];
+				assert(existing.second->refCount > 0);
+				existing = LogicalTextureFromSpriteDefinition(psd, GetImageSize(spriteSourceImageIt->second));
+				existing.second->refCount--;
+				existing.second = devTexIt;
+				currentLT = &existing;
+			}
+#if 1
+			// export sprites
+			EditableImage exportedImage(atlasFrame.width * psd.xframes, atlasFrame.height * psd.yframes);
+			for (int y = 0; y < psd.yframes; y++)
+			{
+				for (int x = 0; x < psd.xframes; x++)
+				{
+                    int dstX = atlasFrame.width * x;
+                    int dstY = atlasFrame.height * y;
+                    auto srcFrame = (x + y * psd.xframes)[&atlasFrame];
+                    RectRB srcRect = {
+                        srcFrame.srcX,
+                        srcFrame.srcY,
+                        srcFrame.srcX + atlasFrame.width,
+                        srcFrame.srcY + atlasFrame.height
+                    };
+                    exportedImage.Blit(dstX, dstY, 0, spriteSourceImageIt->second.GetData().Slice(srcRect));
+				}
+			}
+			std::vector<uint8_t> buffer(GetTgaByteSize(exportedImage.GetData()));
+			WriteTga(exportedImage.GetData(), buffer.data(), buffer.size());
+			std::string exportedPath = std::string("export/") + psd.spriteName + ".tga";
+
+			auto pd = exportedPath.rfind('/');
+			auto exportedDirName = exportedPath.substr(0, pd);
+			auto exportedFileName = exportedPath.substr(pd + 1);
+			auto dir = fs.GetFileSystem(exportedDirName, true /*create*/);
+			dir->Open(exportedFileName, FS::FileMode::ModeWrite)->QueryStream()->Write(buffer.data(), buffer.size());
+
+			std::ostringstream metadata;
+			if (psd.border != 0)
+				metadata << "border = " << psd.border << std::endl;
+			if (psd.hasPivotX) // todo: check not center
+				metadata << "xpivot = " << psd.pivot.x << std::endl;
+			if (psd.hasPivotY)
+				metadata << "ypivot = " << psd.pivot.y << std::endl;
+			if (psd.xframes != 1)
+				metadata << "xframes = " << psd.xframes << std::endl;
+			if (psd.yframes != 1)
+				metadata << "yframes = " << psd.yframes << std::endl;
+			if (psd.scale.x != 1)
+				metadata << "xscale = " << psd.scale.x << std::endl;
+			if (psd.scale.y != 1)
+				metadata << "yscale = " << psd.scale.y << std::endl;
+			if (psd.magFilter)
+				metadata << "magfilter = true" << std::endl;
+			if (psd.wrappable)
+				metadata << "wrappable = true" << std::endl;
+			if (psd.leadChar != ' ')
+				metadata << "leadchar = '" << (char)psd.leadChar << "'" << std::endl;
+			auto strbuf = metadata.str();
+			if (!strbuf.empty())
+			{
+				auto exportedFileNameNoExt = exportedFileName;
+				exportedFileNameNoExt.erase(exportedFileNameNoExt.size() - 4);
+				dir->Open(exportedFileNameNoExt + ".lua", FS::FileMode::ModeWrite)->QueryStream()->Write(strbuf.data(), strbuf.size());
+			}
+#endif
+		}
+		assert(loadedImages.end() != spriteSourceImageIt);
+
+        RectRB dstOuterFrameNoGutters = {
+            atlasFrame.dstX + gutters,
+            atlasFrame.dstY + gutters,
+            atlasFrame.dstX + atlasFrame.width + gutters,
+            atlasFrame.dstY + atlasFrame.height + gutters
+        };
+        RectRB srcRect = {
+            atlasFrame.srcX,
+            atlasFrame.srcY,
+            atlasFrame.srcX + atlasFrame.width,
+            atlasFrame.srcY + atlasFrame.height
+        };
+		atlasImage.Blit(dstOuterFrameNoGutters.left, dstOuterFrameNoGutters.top, gutters, spriteSourceImageIt->second.GetData().Slice(srcRect));
+
+		// replace uv frame
+		currentLT->uvFrames[frameIndex] = MakeInnerFrameUV(dstOuterFrameNoGutters, vec2d{ psd.border, psd.border }, atlasSize);
+
+		++frameIndex;
+		if (frameIndex == numFrames)
+		{
+			frameIndex = 0;
+			++spriteIndex;
+		}
+	}
+
+#if 1
+    static int s_atlas_idx = 0;
+    s_atlas_idx++;
+
+    std::vector<uint8_t> buffer(GetTgaByteSize(atlasImage.GetData()));
+    WriteTga(atlasImage.GetData(), buffer.data(), buffer.size());
+    std::string exportedPath = std::string("export/").append("atlas").append(1, s_atlas_idx+'0').append(".tga");
+
+    auto pd = exportedPath.rfind('/');
+    auto exportedDirName = exportedPath.substr(0, pd);
+    auto exportedFileName = exportedPath.substr(pd + 1);
+    auto dir = fs.GetFileSystem(exportedDirName, true /*create*/);
+    dir->Open(exportedFileName, FS::FileMode::ModeWrite)->QueryStream()->Write(buffer.data(), buffer.size());
+#endif
+
+	// allocate hardware texture for atlas
+	if (!render.TexCreate(td.id, atlasImage.GetData(), magFilter))
+		throw std::runtime_error("error in render device");
+
+	td.refCount = static_cast<int>(packageSpriteDescs.size());
+}
+
+size_t TextureManager::FindSprite(std::string_view name) const
+{
+	std::map<std::string, size_t>::const_iterator it = _mapName_to_Index.find(name);
+	if( _mapName_to_Index.end() != it )
+		return it->second;
+
+	return 0; // index of checker texture
+}
+
+void TextureManager::GetTextureNames(std::vector<std::string> &names, const char *prefix) const
+{
+	size_t trimLength = prefix ? std::strlen(prefix) : 0;
+
+	names.clear();
+	std::map<std::string, size_t>::const_iterator it = _mapName_to_Index.begin();
+	for(; it != _mapName_to_Index.end(); ++it )
+	{
+		if( prefix && 0 != it->first.find(prefix) )
+			continue;
+		names.push_back(it->first.substr(trimLength));
+	}
+}
+
+float TextureManager::GetCharHeight(size_t fontTexture) const
+{
+	return GetSpriteInfo(fontTexture).pxFrameHeight;
+}
+
+float TextureManager::GetCharWidth(size_t fontTexture) const
+{
+	return GetSpriteInfo(fontTexture).pxFrameWidth - 1;
+}